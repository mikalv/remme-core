# Copyright 2018 REMME
#
# Licensed under the Apache License, Version 2.0 (the "License");
# you may not use this file except in compliance with the License.
# You may obtain a copy of the License at
#
#     http://www.apache.org/licenses/LICENSE-2.0
#
# Unless required by applicable law or agreed to in writing, software
# distributed under the License is distributed on an "AS IS" BASIS,
# WITHOUT WARRANTIES OR CONDITIONS OF ANY KIND, either express or implied.
# See the License for the specific language governing permissions and
# limitations under the License.
# ------------------------------------------------------------------------

import datetime
import logging
import hashlib
from cryptography import x509
from cryptography.hazmat.backends import default_backend
from cryptography.x509.oid import NameOID
from cryptography.hazmat.primitives import hashes
from cryptography.hazmat.primitives.asymmetric import padding
from cryptography.exceptions import InvalidSignature
from sawtooth_sdk.processor.exceptions import InvalidTransaction
from sawtooth_signing.secp256k1 import Secp256k1PublicKey, Secp256k1Context

from remme.shared.basic_handler import BasicHandler
from remme.protos.certificate_pb2 import CertificateStorage, CertificateTransaction

LOGGER = logging.getLogger(__name__)

FAMILY_NAME = 'certificate'
FAMILY_VERSIONS = ['0.1']

CERT_ORGANIZATION = 'REMME'
CERT_MAX_VALIDITY = datetime.timedelta(365)


class CertificateHandler(BasicHandler):
    def __init__(self):
        super().__init__(FAMILY_NAME, FAMILY_VERSIONS)
        LOGGER.info('Started certificates operations transactions handler.')

    def apply(self, transaction, context):
        super().process_apply(context, CertificateTransaction, transaction)

<<<<<<< HEAD
    def process_state(self, signer_pubkey, signer, payload):
        transaction = CertificateTransaction()
        transaction.ParseFromString(payload)

        address = self.make_address(transaction.certificate_raw)
        stored_data = self._get_data(CertificateStorage, address)
        if transaction.type == CertificateTransaction.CREATE:
            if stored_data:
                InvalidTransaction('The certificate is already registered')
            return self._save_certificate(signer,
                                          signer_pubkey,
                                          transaction.certificate_raw,
                                          transaction.signature_rem,
                                          transaction.signature_crt,
                                          address)
        elif transaction.type == CertificateTransaction.REVOKE:
            if not stored_data:
                raise InvalidTransaction('No certificate in the given address')
            return self._revoke_certificate(stored_data, signer, address)
=======
    def process_state(self, context, signer_pubkey, transaction):
        if transaction.type == CertificateTransaction.CREATE:
            address = self.make_address_from_data(transaction.certificate_raw)
            stored_data = self.get_data(context, CertificateStorage, address)
            return self._save_certificate(stored_data, signer_pubkey, transaction.certificate_raw,
                                          transaction.signature_rem, transaction.signature_crt, address)
        elif transaction.type == CertificateTransaction.REVOKE:
            stored_data = self.get_data(context, CertificateStorage, transaction.address)
            return self._revoke_certificate(stored_data, signer_pubkey, transaction.address)
>>>>>>> 17f526f6
        else:
            raise InvalidTransaction('Unknown value {} for the certificate operation type.'.
                                     format(int(transaction.type)))

<<<<<<< HEAD
    def _save_certificate(self, transactor, transactor_pubkey, certificate_raw, signature_rem, signature_crt, address):
=======
    def _save_certificate(self, data, transactor_pubkey, certificate_raw, signature_rem, signature_crt, address):
>>>>>>> 17f526f6
        certificate = x509.load_der_x509_certificate(bytes.fromhex(certificate_raw),
                                                     default_backend())
        data = CertificateStorage()
        certificate_pubkey = certificate.public_key()
        try:
            certificate_pubkey.verify(bytes.fromhex(signature_crt),
                                      bytes.fromhex(signature_rem),
                                      padding.PSS(mgf=padding.MGF1(hashes.SHA256()),
                                                  salt_length=padding.PSS.MAX_LENGTH),
                                      hashes.SHA256())
        except InvalidSignature:
            raise InvalidTransaction('signature_crt mismatch')

        sawtooth_signing_ctx = Secp256k1Context()
        sawtooth_signing_pubkey = Secp256k1PublicKey.from_hex(transactor_pubkey)
        sawtooth_signing_check_res = \
            sawtooth_signing_ctx.verify(signature_rem,
                                        hashlib.sha512(certificate_raw.encode('utf-8')).hexdigest().encode('utf-8'),
                                        sawtooth_signing_pubkey)
        if not sawtooth_signing_check_res:
            raise InvalidTransaction('signature_rem mismatch with signer key {}'.format(transactor_pubkey))

        subject = certificate.subject
        organization = subject.get_attributes_for_oid(NameOID.ORGANIZATION_NAME)[0].value
        uid = subject.get_attributes_for_oid(NameOID.USER_ID)[0].value
        valid_from = certificate.not_valid_before
        valid_until = certificate.not_valid_after

        if organization != CERT_ORGANIZATION:
            raise InvalidTransaction('The organization name should be set to REMME. The actual name is {}'
                                     .format(organization))
        if uid != transactor_pubkey:
            raise InvalidTransaction('The certificate should be sent by its signer. Certificate signed by {}. '
                                     'Transaction sent by {}.'.format(uid, transactor_pubkey))
        if subject != certificate.issuer:
            raise InvalidTransaction('Expecting a self-signed certificate.')
        if valid_until - valid_from > CERT_MAX_VALIDITY:
            raise InvalidTransaction('The certificate validity exceeds the maximum value.')
<<<<<<< HEAD
        data.hash = certificate.fingerprint(hashes.SHA512()).hex()[:64]
        data.owner = transactor
=======
        fingerprint = certificate.fingerprint(hashes.SHA512()).hex()[:64]
        data = CertificateStorage()
        data.hash = fingerprint
        data.owner = transactor_pubkey
>>>>>>> 17f526f6
        data.revoked = False

        return {address: data}

    def _revoke_certificate(self, data, transactor_pubkey, certificate_address):
        if data is None:
            raise InvalidTransaction('No such certificate.')
        if transactor_pubkey != data.owner:
            raise InvalidTransaction('Only owner can revoke the certificate.')
        if data.revoked:
            raise InvalidTransaction('The certificate is already revoked.')
        data.revoked = True

        return {certificate_address: data}<|MERGE_RESOLUTION|>--- conflicted
+++ resolved
@@ -45,27 +45,6 @@
     def apply(self, transaction, context):
         super().process_apply(context, CertificateTransaction, transaction)
 
-<<<<<<< HEAD
-    def process_state(self, signer_pubkey, signer, payload):
-        transaction = CertificateTransaction()
-        transaction.ParseFromString(payload)
-
-        address = self.make_address(transaction.certificate_raw)
-        stored_data = self._get_data(CertificateStorage, address)
-        if transaction.type == CertificateTransaction.CREATE:
-            if stored_data:
-                InvalidTransaction('The certificate is already registered')
-            return self._save_certificate(signer,
-                                          signer_pubkey,
-                                          transaction.certificate_raw,
-                                          transaction.signature_rem,
-                                          transaction.signature_crt,
-                                          address)
-        elif transaction.type == CertificateTransaction.REVOKE:
-            if not stored_data:
-                raise InvalidTransaction('No certificate in the given address')
-            return self._revoke_certificate(stored_data, signer, address)
-=======
     def process_state(self, context, signer_pubkey, transaction):
         if transaction.type == CertificateTransaction.CREATE:
             address = self.make_address_from_data(transaction.certificate_raw)
@@ -75,16 +54,11 @@
         elif transaction.type == CertificateTransaction.REVOKE:
             stored_data = self.get_data(context, CertificateStorage, transaction.address)
             return self._revoke_certificate(stored_data, signer_pubkey, transaction.address)
->>>>>>> 17f526f6
         else:
             raise InvalidTransaction('Unknown value {} for the certificate operation type.'.
                                      format(int(transaction.type)))
 
-<<<<<<< HEAD
-    def _save_certificate(self, transactor, transactor_pubkey, certificate_raw, signature_rem, signature_crt, address):
-=======
     def _save_certificate(self, data, transactor_pubkey, certificate_raw, signature_rem, signature_crt, address):
->>>>>>> 17f526f6
         certificate = x509.load_der_x509_certificate(bytes.fromhex(certificate_raw),
                                                      default_backend())
         data = CertificateStorage()
@@ -123,15 +97,11 @@
             raise InvalidTransaction('Expecting a self-signed certificate.')
         if valid_until - valid_from > CERT_MAX_VALIDITY:
             raise InvalidTransaction('The certificate validity exceeds the maximum value.')
-<<<<<<< HEAD
-        data.hash = certificate.fingerprint(hashes.SHA512()).hex()[:64]
-        data.owner = transactor
-=======
+
         fingerprint = certificate.fingerprint(hashes.SHA512()).hex()[:64]
         data = CertificateStorage()
         data.hash = fingerprint
         data.owner = transactor_pubkey
->>>>>>> 17f526f6
         data.revoked = False
 
         return {address: data}
