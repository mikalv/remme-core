--- conflicted
+++ resolved
@@ -35,11 +35,7 @@
         transaction.certificate_raw = certificate_raw
         transaction.signature_rem = signature_rem
         transaction.signature_crt = signature_crt
-<<<<<<< HEAD
-        crt_address = self.make_address(transaction.certificate_raw.encode('utf-8'))
-=======
         crt_address = self.make_address_from_data(certificate_raw)
->>>>>>> 17f526f6
         print('Certificate address', crt_address)
 
         self._send_transaction(CertificateTransaction.CREATE, transaction.SerializeToString(), [crt_address])
