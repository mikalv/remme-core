# Copyright 2018 REMME
#
# Licensed under the Apache License, Version 2.0 (the "License");
# you may not use this file except in compliance with the License.
# You may obtain a copy of the License at
#
#     http://www.apache.org/licenses/LICENSE-2.0
#
# Unless required by applicable law or agreed to in writing, software
# distributed under the License is distributed on an "AS IS" BASIS,
# WITHOUT WARRANTIES OR CONDITIONS OF ANY KIND, either express or implied.
# See the License for the specific language governing permissions and
# limitations under the License.
# ------------------------------------------------------------------------
import logging

<<<<<<< HEAD
import hashlib
import json

import logging
import os

=======
>>>>>>> 420588a4
from google.protobuf.text_format import ParseError
from sawtooth_processor_test.message_factory import MessageFactory
from sawtooth_sdk.processor.exceptions import InternalError
from sawtooth_sdk.processor.handler import TransactionHandler
from sawtooth_sdk.processor.exceptions import InvalidTransaction

from remme.protos.transaction_pb2 import TransactionPayload
<<<<<<< HEAD
from remme.shared.utils import hash512, from_proto_to_dict

LOGGER = logging.getLogger(__name__)

# Key flag for transaction processor to emit event
EMIT_EVENT = 'emit_event'
=======
from remme.shared.utils import hash512, message_to_dict


LOGGER = logging.getLogger(__name__)
>>>>>>> 420588a4


def is_address(address):
    try:
        assert isinstance(address, str)
        assert len(address) == 70
        int(address, 16)
        return True
    except (AssertionError, ValueError):
        return False


<<<<<<< HEAD
def add_event(context, event_type, attributes):
    LOGGER.info("add_event")
    context.add_event(
        event_type=event_type,
        attributes=attributes)


def get_event_attributes(updated_state, header_signature):
    content_dict = {"entities_changed": json.dumps([{**{'address': key,
                                         'type': value.__class__.__name__},
                                      **from_proto_to_dict(value)}
                                     for key, value in updated_state.items()]),
                    "header_signature": header_signature}
    return [(key, str(value)) for key, value in content_dict.items()]


=======
>>>>>>> 420588a4
def get_data(context, pb_class, address):
    raw_data = context.get_state([address])
    LOGGER.debug(f'Raw data: {raw_data}')
    if raw_data:
        try:
            data = pb_class()
            data.ParseFromString(raw_data[0].data)
            return data
        except IndexError:
            return None
        except ParseError:
            raise InternalError('Failed to deserialize data')
    else:
        return None


def get_multiple_data(context, data):
    raw_data = context.get_state([el[0] for el in data])
    raw_data = { entry.address: entry.data for entry in raw_data }
    datas = []
    for address, pb_class in data:
        try:
            data = pb_class()
            data.ParseFromString(raw_data[address])
            datas.append(data)
        except Exception:
            datas.append(None)
    return datas


class BasicHandler(TransactionHandler):
    """
        BasicHandler contains shared logic...
    """
    def __init__(self, name, versions):
        self._family_name = name
        self._family_versions = versions
        self._prefix = hash512(self._family_name)[:6]

    @property
    def family_name(self):
        """
           BasicHandler contains shared logic...
        """
        return self._family_name

    @property
    def family_versions(self):
        return self._family_versions

    @property
    def namespaces(self):
        return [self._prefix]

    def get_state_processor(self):
        raise InternalError('No implementation for `get_state_processor`')

    def get_message_factory(self, signer=None):
        return MessageFactory(
            family_name=self.family_name,
            family_version=self.family_versions[-1],
            namespace=self.namespaces[-1],
            signer=signer
        )

    def is_handler_address(self, address):
        return is_address(address) and address.startswith(self._prefix)

    def apply(self, transaction, context):
        transaction_payload = TransactionPayload()
        transaction_payload.ParseFromString(transaction.payload)

        state_processor = self.get_state_processor()
        try:
            data_pb = state_processor[transaction_payload.method]['pb_class']()
            data_pb.ParseFromString(transaction_payload.data)
            processor = state_processor[transaction_payload.method]['processor']
            updated_state = processor(context, transaction.header.signer_public_key, data_pb)
        except KeyError:
            raise InvalidTransaction('Unknown value {} for the pub_key operation type.'.
                                     format(int(transaction_payload.method)))
        except ParseError:
            raise InvalidTransaction('Cannot decode transaction payload')

        addresses = context.set_state({k: v.SerializeToString() for k, v in updated_state.items()})
        if len(addresses) < len(updated_state):
            raise InternalError('Failed to update all of states. Updated: {}. '
                                'Full list of states to update: {}.'
                                .format(addresses, updated_state.keys()))

        event_name = state_processor[transaction_payload.method].get(EMIT_EVENT, None)
        if event_name:
            add_event(context, event_name,
                      get_event_attributes(updated_state, transaction.signature))

    def make_address(self, appendix):
        address = self._prefix + appendix
        if not is_address(address):
            raise InternalError('{} is not a valid address'.format(address))
        return address

    def make_address_from_data(self, data):
        appendix = hash512(data)[:64]
        return self.make_address(appendix)<|MERGE_RESOLUTION|>--- conflicted
+++ resolved
@@ -13,16 +13,8 @@
 # limitations under the License.
 # ------------------------------------------------------------------------
 import logging
-
-<<<<<<< HEAD
-import hashlib
 import json
 
-import logging
-import os
-
-=======
->>>>>>> 420588a4
 from google.protobuf.text_format import ParseError
 from sawtooth_processor_test.message_factory import MessageFactory
 from sawtooth_sdk.processor.exceptions import InternalError
@@ -30,19 +22,12 @@
 from sawtooth_sdk.processor.exceptions import InvalidTransaction
 
 from remme.protos.transaction_pb2 import TransactionPayload
-<<<<<<< HEAD
 from remme.shared.utils import hash512, from_proto_to_dict
 
 LOGGER = logging.getLogger(__name__)
 
 # Key flag for transaction processor to emit event
 EMIT_EVENT = 'emit_event'
-=======
-from remme.shared.utils import hash512, message_to_dict
-
-
-LOGGER = logging.getLogger(__name__)
->>>>>>> 420588a4
 
 
 def is_address(address):
@@ -55,7 +40,6 @@
         return False
 
 
-<<<<<<< HEAD
 def add_event(context, event_type, attributes):
     LOGGER.info("add_event")
     context.add_event(
@@ -71,9 +55,6 @@
                     "header_signature": header_signature}
     return [(key, str(value)) for key, value in content_dict.items()]
 
-
-=======
->>>>>>> 420588a4
 def get_data(context, pb_class, address):
     raw_data = context.get_state([address])
     LOGGER.debug(f'Raw data: {raw_data}')
