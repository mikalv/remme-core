# Copyright 2018 REMME
#
# Licensed under the Apache License, Version 2.0 (the "License");
# you may not use this file except in compliance with the License.
# You may obtain a copy of the License at
#
#     http://www.apache.org/licenses/LICENSE-2.0
#
# Unless required by applicable law or agreed to in writing, software
# distributed under the License is distributed on an "AS IS" BASIS,
# WITHOUT WARRANTIES OR CONDITIONS OF ANY KIND, either express or implied.
# See the License for the specific language governing permissions and
# limitations under the License.
# ------------------------------------------------------------------------

import argparse
import hashlib
import time
from processor.protos.token_pb2 import Genesis, TokenPayload
from processor.token.token_handler import TokenHandler
from sawtooth_sdk.protobuf.transaction_pb2 import Transaction
from sawtooth_sdk.protobuf.transaction_pb2 import TransactionHeader
from sawtooth_sdk.protobuf.batch_pb2 import Batch
from sawtooth_sdk.protobuf.batch_pb2 import BatchHeader
from sawtooth_sdk.protobuf.batch_pb2 import BatchList
from processor.shared.exceptions import ClientException
from sawtooth_signing import CryptoFactory
from sawtooth_signing import ParseError
from sawtooth_signing import create_context
from sawtooth_signing.secp256k1 import Secp256k1PrivateKey
from processor.settings import PUB_KEY_FILE, PRIV_KEY_FILE

# HOW TO RUN
# 1. In shell generate needed key `sawtooth keygen key`
# 2. python3 genesis/generate_token_genesis.py <token supply>
from processor.processor.shared.basic_client import _sha512

OUTPUT_SH = 'genesis/token-proposal.sh'
OUTPUT_BATCH = '/root/genesis/token-proposal.batch'

if __name__ == '__main__':
    parser = argparse.ArgumentParser(description='File with a public key to assign initial supply.')
    parser.add_argument('token_supply')
    args = parser.parse_args()

    genesis = Genesis()
    genesis.total_supply = int(args.token_supply)

    payload = TokenPayload()
    payload.method = TokenPayload.GENESIS
    payload.data = genesis.SerializeToString()

    handler = TokenHandler()

    try:
        with open(PRIV_KEY_FILE) as fd:
            private_key_str = fd.read().strip()
            fd.close()
    except OSError as err:
        raise ClientException(
            'Failed to read private key: {}'.format(str(err)))

    try:
        private_key = Secp256k1PrivateKey.from_hex(private_key_str)
    except ParseError as e:
        raise ClientException(
            'Unable to load private key: {}'.format(str(e)))

    signer = CryptoFactory(create_context('secp256k1')).new_signer(private_key)

    zero_address = handler.namespaces[-1] + '0' * 64
    target_address = handler.make_address(signer.get_public_key().as_hex())
<<<<<<< HEAD

    print('Issuing tokens to address {}'.format(target_address))

=======
    print(target_address)
>>>>>>> e0c5a6f2
    addresses_input_output = [zero_address, target_address]

    transaction_header = TransactionHeader(
        signer_public_key=signer.get_public_key().as_hex(),
        family_name=handler.family_name,
        family_version=handler.family_versions[-1],
        inputs=addresses_input_output,
        outputs=addresses_input_output,
        dependencies=[],
        payload_sha512=_sha512(payload.SerializeToString()),
        batcher_public_key=signer.get_public_key().as_hex(),
        nonce=time.time().hex().encode()
    ).SerializeToString()

    transaction_signature = signer.sign(transaction_header)

    transaction = Transaction(
        header=transaction_header,
        payload=payload.SerializeToString(),
        header_signature=transaction_signature
    )

    batch_header = BatchHeader(
        signer_public_key=signer.get_public_key().as_hex(),
        transaction_ids=[transaction_signature]
    ).SerializeToString()

    batch_signature = signer.sign(batch_header)

    batch = Batch(
        header=batch_header,
        transactions=[transaction],
        header_signature=batch_signature)

    batch_list = BatchList(batches=[batch])

    batch_file = open(OUTPUT_BATCH, 'wb')
    batch_file.write(batch_list.SerializeToString())
    batch_file.close()<|MERGE_RESOLUTION|>--- conflicted
+++ resolved
@@ -70,13 +70,7 @@
 
     zero_address = handler.namespaces[-1] + '0' * 64
     target_address = handler.make_address(signer.get_public_key().as_hex())
-<<<<<<< HEAD
 
-    print('Issuing tokens to address {}'.format(target_address))
-
-=======
-    print(target_address)
->>>>>>> e0c5a6f2
     addresses_input_output = [zero_address, target_address]
 
     transaction_header = TransactionHeader(
