# Copyright 2018 REMME
#
# Licensed under the Apache License, Version 2.0 (the "License");
# you may not use this file except in compliance with the License.
# You may obtain a copy of the License at
#
#     http://www.apache.org/licenses/LICENSE-2.0
#
# Unless required by applicable law or agreed to in writing, software
# distributed under the License is distributed on an "AS IS" BASIS,
# WITHOUT WARRANTIES OR CONDITIONS OF ANY KIND, either express or implied.
# See the License for the specific language governing permissions and
# limitations under the License.
# ------------------------------------------------------------------------
import logging
import inspect
import secp256k1
from remme.protos.account_pb2 import AccountMethod, GenesisStatus, Account

from remme.settings import GENESIS_ADDRESS
from remme.shared.logging import test
from tests.test_helper import HelperTestCase
from remme.clients.account import AccountClient
from remme.tp.account import AccountHandler


LOGGER = logging.getLogger(__name__)


class AccountTestCase(HelperTestCase):
    @classmethod
    def setUpClass(cls):
        super().setUpClass(AccountHandler)

    @test
    def test_genesis_success(self):
        TOTAL_SUPPLY = 10000

        signature = self.send_transaction(AccountMethod.GENESIS, AccountClient.get_genesis_payload(TOTAL_SUPPLY),
                              [GENESIS_ADDRESS, self.account_address1])

        self.expect_get({GENESIS_ADDRESS: None})

        genesis_status = GenesisStatus()
        genesis_status.status = True
        account = Account()
        account.balance = TOTAL_SUPPLY

        self.expect_set(signature, AccountMethod.GENESIS, {
            self.account_address1: account,
            GENESIS_ADDRESS: genesis_status
        })

        self.expect_ok()

    @test
    def test_genesis_fail(self):
        TOTAL_SUPPLY = 10000

        self.send_transaction(AccountMethod.GENESIS, AccountClient.get_genesis_payload(TOTAL_SUPPLY),
                              [GENESIS_ADDRESS, self.account_address1])

        genesis_status = GenesisStatus()
        genesis_status.status = True

        self.expect_get({GENESIS_ADDRESS: genesis_status})

        self.expect_invalid_transaction()

    @test
    def test_transfer_success(self):
        ACCOUNT_AMOUNT1 = 1000
        ACCOUNT_AMOUNT2 = 500
        TRANSFER_VALUE = ACCOUNT_AMOUNT1

        LOGGER.info(f'test_transfer_success signature ')
        signature = self.send_transaction(AccountMethod.TRANSFER,
                              AccountClient.get_transfer_payload(self.account_address2, TRANSFER_VALUE),
                              [self.account_address1, self.account_address2])

        LOGGER.info(f'test_transfer_success signature {signature}')
        self.expect_set(signature, AccountMethod.TRANSFER, self.transfer(self.account_address1, ACCOUNT_AMOUNT1,
                                      self.account_address2, ACCOUNT_AMOUNT2, TRANSFER_VALUE))

        self.expect_ok()

<<<<<<< HEAD
=======
    @test
    def test_transfer_fail_no_balance(self):
        ACCOUNT_AMOUNT1 = 200
        ACCOUNT_AMOUNT2 = 500
        TRANSFER_VALUE = ACCOUNT_AMOUNT1 + 1
        self.send_transaction(AccountMethod.TRANSFER,
                              AccountClient.get_transfer_payload(self.account_address2, TRANSFER_VALUE),
                              [self.account_address1, self.account_address2])
        self.expect_get({self.account_address1: AccountClient.get_account_model(ACCOUNT_AMOUNT1),
                         self.account_address2: AccountClient.get_account_model(ACCOUNT_AMOUNT2)})

        self.expect_invalid_transaction()

    @test
    def test_transfer_fail_no_state_address1(self):
        ACCOUNT_AMOUNT2 = 500
        TRANSFER_VALUE = 200
        self.send_transaction(AccountMethod.TRANSFER,
                              AccountClient.get_transfer_payload(self.account_address2, TRANSFER_VALUE),
                              [self.account_address1, self.account_address2])
        self.expect_get({self.account_address1: None, self.account_address2: AccountClient.get_account_model(0)})

        self.expect_invalid_transaction()

    @test
    def test_transfer_fail_no_state_address2(self):
        ACCOUNT_AMOUNT1 = 500
        TRANSFER_VALUE = 200
        self.send_transaction(AccountMethod.TRANSFER,
                              AccountClient.get_transfer_payload(self.account_address2, TRANSFER_VALUE),
                              [self.account_address1, self.account_address2])
        self.expect_get({self.account_address1: AccountClient.get_account_model(ACCOUNT_AMOUNT1),
                         self.account_address2: None})
        # self.expect_get({self.account_address2: None})

        self.expect_set({
            self.account_address1: AccountClient.get_account_model(ACCOUNT_AMOUNT1 - TRANSFER_VALUE),
            self.account_address2: AccountClient.get_account_model(0 + TRANSFER_VALUE)
        })

        self.expect_ok()

    @test
    def test_transfer_fail_to_oneself(self):
        ACCOUNT_AMOUNT1 = 500
        TRANSFER_VALUE = 200
        self.send_transaction(AccountMethod.TRANSFER,
                              AccountClient.get_transfer_payload(self.account_address1, TRANSFER_VALUE),
                              [self.account_address1, self.account_address2])
        # self.expect_get({self.account_address1: AccountClient.get_account_model(ACCOUNT_AMOUNT1)})

        self.expect_invalid_transaction()

    @test
    def test_transfer_fail_to_zeroaddress(self):
        ACCOUNT_AMOUNT1 = 500
        TRANSFER_VALUE = 200
        self.send_transaction(AccountMethod.TRANSFER,
                              AccountClient.get_transfer_payload(GENESIS_ADDRESS, TRANSFER_VALUE),
                              [self.account_address1, self.account_address2])
        # self.expect_get({self.account_address1: AccountClient.get_account_model(ACCOUNT_AMOUNT1)})

        self.expect_invalid_transaction()

    # Commented due to failure secp256k1 package not allowing to create a zero private key
>>>>>>> 420588a4
    # @test
    # def test_transfer_fail_no_balance(self):
    #     ACCOUNT_AMOUNT1 = 200
    #     ACCOUNT_AMOUNT2 = 500
    #     TRANSFER_VALUE = ACCOUNT_AMOUNT1 + 1
    #     self.send_transaction(AccountMethod.TRANSFER,
    #                           AccountClient.get_transfer_payload(self.account_address2, TRANSFER_VALUE),
    #                           [self.account_address1, self.account_address2])
    #     self.expect_get({self.account_address1: AccountClient.get_account_model(ACCOUNT_AMOUNT1)})
    #     self.expect_get({self.account_address2: AccountClient.get_account_model(ACCOUNT_AMOUNT2)})
    #
    #     self.expect_invalid_transaction()
    #
    # @test
    # def test_transfer_fail_no_state_address1(self):
    #     ACCOUNT_AMOUNT2 = 500
    #     TRANSFER_VALUE = 200
    #     self.send_transaction(AccountMethod.TRANSFER,
    #                           AccountClient.get_transfer_payload(self.account_address2, TRANSFER_VALUE),
    #                           [self.account_address1, self.account_address2])
    #     self.expect_get({self.account_address1: None})
    #     self.expect_get({self.account_address2: AccountClient.get_account_model(ACCOUNT_AMOUNT2)})
    #
    #     self.expect_invalid_transaction()
    #
    # @test
    # def test_transfer_success_no_state_address2(self):
    #     ACCOUNT_AMOUNT1 = 500
    #     TRANSFER_VALUE = 200
    #     signature = self.send_transaction(AccountMethod.TRANSFER,
    #                           AccountClient.get_transfer_payload(self.account_address2, TRANSFER_VALUE),
    #                           [self.account_address1, self.account_address2])
    #     self.expect_get({self.account_address1: AccountClient.get_account_model(ACCOUNT_AMOUNT1)})
    #     self.expect_get({self.account_address2: None})
    #
    #     self.expect_set(signature, AccountMethod.TRANSFER, {
    #         self.account_address1: AccountClient.get_account_model(ACCOUNT_AMOUNT1 - TRANSFER_VALUE),
    #         self.account_address2: AccountClient.get_account_model(0 + TRANSFER_VALUE)
    #     })
    #
    #     self.expect_ok()
    #
    # @test
    # def test_transfer_fail_to_oneself(self):
    #     ACCOUNT_AMOUNT1 = 500
    #     TRANSFER_VALUE = 200
    #     self.send_transaction(AccountMethod.TRANSFER,
<<<<<<< HEAD
    #                           AccountClient.get_transfer_payload(self.account_address1, TRANSFER_VALUE),
    #                           [self.account_address1, self.account_address2])
    #     self.expect_get({self.account_address1: AccountClient.get_account_model(ACCOUNT_AMOUNT1)})
    #
    #     self.expect_invalid_transaction()
    #
    # @test
    # def test_transfer_fail_to_zeroaddress(self):
    #     ACCOUNT_AMOUNT1 = 500
    #     TRANSFER_VALUE = 200
    #     self.send_transaction(AccountMethod.TRANSFER,
    #                           AccountClient.get_transfer_payload(GENESIS_ADDRESS, TRANSFER_VALUE),
    #                           [self.account_address1, self.account_address2])
    #     self.expect_get({self.account_address1: AccountClient.get_account_model(ACCOUNT_AMOUNT1)})
    #
=======
    #                           AccountClient.get_transfer_payload(GENESIS_ADDRESS, TRANSFER_VALUE),
    #                           [self.account_address1, self.account_address2], CryptoFactory(context).new_signer(Secp256k1PrivateKey.from_hex(ZERO_ADDRESS[:-6])))
    
>>>>>>> 420588a4
    #     self.expect_invalid_transaction()<|MERGE_RESOLUTION|>--- conflicted
+++ resolved
@@ -84,8 +84,6 @@
 
         self.expect_ok()
 
-<<<<<<< HEAD
-=======
     @test
     def test_transfer_fail_no_balance(self):
         ACCOUNT_AMOUNT1 = 200
@@ -111,17 +109,16 @@
         self.expect_invalid_transaction()
 
     @test
-    def test_transfer_fail_no_state_address2(self):
+    def test_transfer_success_no_state_address2(self):
         ACCOUNT_AMOUNT1 = 500
         TRANSFER_VALUE = 200
-        self.send_transaction(AccountMethod.TRANSFER,
+        signature = self.send_transaction(AccountMethod.TRANSFER,
                               AccountClient.get_transfer_payload(self.account_address2, TRANSFER_VALUE),
                               [self.account_address1, self.account_address2])
         self.expect_get({self.account_address1: AccountClient.get_account_model(ACCOUNT_AMOUNT1),
                          self.account_address2: None})
-        # self.expect_get({self.account_address2: None})
 
-        self.expect_set({
+        self.expect_set(signature, AccountMethod.TRANSFER, {
             self.account_address1: AccountClient.get_account_model(ACCOUNT_AMOUNT1 - TRANSFER_VALUE),
             self.account_address2: AccountClient.get_account_model(0 + TRANSFER_VALUE)
         })
@@ -148,76 +145,4 @@
                               [self.account_address1, self.account_address2])
         # self.expect_get({self.account_address1: AccountClient.get_account_model(ACCOUNT_AMOUNT1)})
 
-        self.expect_invalid_transaction()
-
-    # Commented due to failure secp256k1 package not allowing to create a zero private key
->>>>>>> 420588a4
-    # @test
-    # def test_transfer_fail_no_balance(self):
-    #     ACCOUNT_AMOUNT1 = 200
-    #     ACCOUNT_AMOUNT2 = 500
-    #     TRANSFER_VALUE = ACCOUNT_AMOUNT1 + 1
-    #     self.send_transaction(AccountMethod.TRANSFER,
-    #                           AccountClient.get_transfer_payload(self.account_address2, TRANSFER_VALUE),
-    #                           [self.account_address1, self.account_address2])
-    #     self.expect_get({self.account_address1: AccountClient.get_account_model(ACCOUNT_AMOUNT1)})
-    #     self.expect_get({self.account_address2: AccountClient.get_account_model(ACCOUNT_AMOUNT2)})
-    #
-    #     self.expect_invalid_transaction()
-    #
-    # @test
-    # def test_transfer_fail_no_state_address1(self):
-    #     ACCOUNT_AMOUNT2 = 500
-    #     TRANSFER_VALUE = 200
-    #     self.send_transaction(AccountMethod.TRANSFER,
-    #                           AccountClient.get_transfer_payload(self.account_address2, TRANSFER_VALUE),
-    #                           [self.account_address1, self.account_address2])
-    #     self.expect_get({self.account_address1: None})
-    #     self.expect_get({self.account_address2: AccountClient.get_account_model(ACCOUNT_AMOUNT2)})
-    #
-    #     self.expect_invalid_transaction()
-    #
-    # @test
-    # def test_transfer_success_no_state_address2(self):
-    #     ACCOUNT_AMOUNT1 = 500
-    #     TRANSFER_VALUE = 200
-    #     signature = self.send_transaction(AccountMethod.TRANSFER,
-    #                           AccountClient.get_transfer_payload(self.account_address2, TRANSFER_VALUE),
-    #                           [self.account_address1, self.account_address2])
-    #     self.expect_get({self.account_address1: AccountClient.get_account_model(ACCOUNT_AMOUNT1)})
-    #     self.expect_get({self.account_address2: None})
-    #
-    #     self.expect_set(signature, AccountMethod.TRANSFER, {
-    #         self.account_address1: AccountClient.get_account_model(ACCOUNT_AMOUNT1 - TRANSFER_VALUE),
-    #         self.account_address2: AccountClient.get_account_model(0 + TRANSFER_VALUE)
-    #     })
-    #
-    #     self.expect_ok()
-    #
-    # @test
-    # def test_transfer_fail_to_oneself(self):
-    #     ACCOUNT_AMOUNT1 = 500
-    #     TRANSFER_VALUE = 200
-    #     self.send_transaction(AccountMethod.TRANSFER,
-<<<<<<< HEAD
-    #                           AccountClient.get_transfer_payload(self.account_address1, TRANSFER_VALUE),
-    #                           [self.account_address1, self.account_address2])
-    #     self.expect_get({self.account_address1: AccountClient.get_account_model(ACCOUNT_AMOUNT1)})
-    #
-    #     self.expect_invalid_transaction()
-    #
-    # @test
-    # def test_transfer_fail_to_zeroaddress(self):
-    #     ACCOUNT_AMOUNT1 = 500
-    #     TRANSFER_VALUE = 200
-    #     self.send_transaction(AccountMethod.TRANSFER,
-    #                           AccountClient.get_transfer_payload(GENESIS_ADDRESS, TRANSFER_VALUE),
-    #                           [self.account_address1, self.account_address2])
-    #     self.expect_get({self.account_address1: AccountClient.get_account_model(ACCOUNT_AMOUNT1)})
-    #
-=======
-    #                           AccountClient.get_transfer_payload(GENESIS_ADDRESS, TRANSFER_VALUE),
-    #                           [self.account_address1, self.account_address2], CryptoFactory(context).new_signer(Secp256k1PrivateKey.from_hex(ZERO_ADDRESS[:-6])))
-    
->>>>>>> 420588a4
-    #     self.expect_invalid_transaction()+        self.expect_invalid_transaction()