# Copyright 2018 REMME
#
# Licensed under the Apache License, Version 2.0 (the "License");
# you may not use this file except in compliance with the License.
# You may obtain a copy of the License at
#
#     http://www.apache.org/licenses/LICENSE-2.0
#
# Unless required by applicable law or agreed to in writing, software
# distributed under the License is distributed on an "AS IS" BASIS,
# WITHOUT WARRANTIES OR CONDITIONS OF ANY KIND, either express or implied.
# See the License for the specific language governing permissions and
# limitations under the License.
# ------------------------------------------------------------------------
import logging

import datetime

from remme.clients.atomic_swap import AtomicSwapClient, get_swap_init_payload, get_swap_close_payload, \
    get_swap_approve_payload, get_swap_expire_payload, get_swap_set_secret_lock_payload
from remme.tp.atomic_swap import AtomicSwapHandler
from remme.protos.atomic_swap_pb2 import AtomicSwapInfo
from remme.settings import SETTINGS_SWAP_COMMISSION
from remme.settings.helper import _make_settings_key, get_setting_from_key_value
from remme.shared.logging import test
from remme.shared.utils import generate_random_key, hash256, web3_hash
from tests.test_helper import HelperTestCase
from remme.clients.account import AccountClient
from remme.tp.account import ZERO_ADDRESS

LOGGER = logging.getLogger(__name__)


class AtomicSwapTestCase(HelperTestCase):
    @classmethod
    def setUpClass(cls):
        super().setUpClass(AtomicSwapHandler, AtomicSwapClient)

    def get_context(self):
        context = super().get_context()
        context.AMOUNT = 10000
        context.COMMISSION = 100

        context.swap_id = generate_random_key()
        context.swap_address = AtomicSwapHandler.make_address_from_data(context.swap_id)
        context.secret_key = "039eaa877ff63694f8f09c8034403f8b5165a7418812a642396d5d539f90b170"
        context.secret_lock = "b605112c2d7489034bbd7beab083fb65ba02af787786bb5e3d99bb26709f4f68"
        context.now = datetime.datetime.now()
        context.created_at = int(context.now.timestamp())
        context.email_address = ""
        context.sender_address_non_local = ""

        swap_info = AtomicSwapInfo()
        swap_info.swap_id = context.swap_id
        swap_info.state = AtomicSwapInfo.OPENED
        swap_info.is_initiator = False
        swap_info.amount = context.AMOUNT
        swap_info.created_at = context.created_at
        swap_info.email_address_encrypted_optional = context.email_address
        swap_info.sender_address = self.account_address1
        swap_info.sender_address_non_local = context.sender_address_non_local
        swap_info.receiver_address = self.account_address2
        swap_info.secret_lock = context.secret_lock
        context.swap_info = swap_info
        return context

    # TEST: INIT
    @test
    def test_swap_init_success(self):
        # Bob init

        context = self.get_context()
        init_data = {
            "receiver_address": self.account_address2,
            "sender_address_non_local": context.sender_address_non_local,
            "amount": context.AMOUNT,
            "swap_id": context.swap_id,
            "secret_lock_by_solicitor": context.secret_lock,
            "email_address_encrypted_by_initiator": context.email_address,
            "created_at": context.created_at,
        }

        context.client.swap_init(get_swap_init_payload(**init_data))

        self.expect_get({context.swap_address: None})

        self.expect_get({
            _make_settings_key(SETTINGS_SWAP_COMMISSION):
                get_setting_from_key_value(SETTINGS_SWAP_COMMISSION, context.COMMISSION)
        })

        TOTAL_TRANSFERED = context.AMOUNT+context.COMMISSION
        self.expect_get({self.account_address1: AccountClient.get_account_model(TOTAL_TRANSFERED)})

        updated_state = self.transfer(self.account_address1, TOTAL_TRANSFERED, ZERO_ADDRESS, 0, TOTAL_TRANSFERED)

        context.swap_info.state = AtomicSwapInfo.OPENED
        self.expect_set({
            **{context.swap_address: context.swap_info},
            **updated_state
        })

        self.expect_ok()

    @test
    def test_swap_init_fail_swap_exists(self):
        context = self.get_context()
        init_data = {
            "receiver_address": self.account_address2,
            "sender_address_non_local": context.sender_address_non_local,
            "amount": context.AMOUNT,
            "swap_id": context.swap_id,
            "secret_lock_by_solicitor": context.secret_lock,
            "email_address_encrypted_by_initiator": context.email_address,
            "created_at": context.created_at,
        }

        context.client.swap_init(get_swap_init_payload(**init_data))

        self.expect_get({context.swap_address: context.swap_info})

        self.expect_invalid_transaction()

    @test
    def test_swap_init_fail_created_long_time_ago(self):
        context = self.get_context()
        init_data = {
            "receiver_address": self.account_address2,
            "sender_address_non_local": context.sender_address_non_local,
            "amount": context.AMOUNT,
            "swap_id": context.swap_id,
            "secret_lock_by_solicitor": context.secret_lock,
            "email_address_encrypted_by_initiator": context.email_address,
            "created_at": int((datetime.datetime.now() - datetime.timedelta(days=2)).timestamp()),
        }

        context.client.swap_init(get_swap_init_payload(**init_data))

        self.expect_get({context.swap_address: context.swap_info})

        self.expect_invalid_transaction()

    @test
    def test_swap_init_fail_wrong_receiver_address(self):
        context = self.get_context()
        init_data = {
            "receiver_address": context.swap_address,
            "sender_address_non_local": context.sender_address_non_local,
            "amount": context.AMOUNT,
            "swap_id": context.swap_id,
            "secret_lock_by_solicitor": context.secret_lock,
            "email_address_encrypted_by_initiator": context.email_address,
            "created_at": int((datetime.datetime.utcnow() - datetime.timedelta(days=2)).timestamp()),
        }

        context.client.swap_init(get_swap_init_payload(**init_data))

        self.expect_get({context.swap_address: context.swap_info})

        self.expect_invalid_transaction()

    # END TEST

    # TEST: CLOSE

    @test
    def test_swap_close_success(self):
        context = self.get_context()
        close_data = {
            "swap_id": context.swap_id,
            "secret_key": context.secret_key
        }

        context.client.swap_close(get_swap_close_payload(**close_data), context.swap_info.receiver_address)

        self.expect_get({context.swap_address: context.swap_info})
        updated_state = self.transfer(ZERO_ADDRESS, context.AMOUNT, self.account_address2, 0, context.AMOUNT)

        swap_info = context.swap_info
<<<<<<< HEAD
        swap_info.is_closed = True
        swap_info.secret_key = context.secret_key
=======

        context.swap_info.state = AtomicSwapInfo.CLOSED
>>>>>>> f2396723

        self.expect_set({
            **{context.swap_address: swap_info},
            **updated_state
        })

        self.expect_ok()

    @test
    def test_swap_close_fail_no_secret_lock(self):
        context = self.get_context()
        close_data = {
            "swap_id": context.swap_id,
            "secret_key": context.secret_key
        }

        context.client.swap_close(get_swap_close_payload(**close_data), context.swap_info.receiver_address)

        context.swap_info.secret_lock = ""
        self.expect_get({context.swap_address: context.swap_info})
        self.expect_invalid_transaction()

    @test
    def test_swap_close_fail_wrong_secret_key(self):
        context = self.get_context()
        close_data = {
            "swap_id": context.swap_id,
            "secret_key": context.secret_key[:-1] + '1'
        }

        context.client.swap_close(get_swap_close_payload(**close_data), context.swap_info.receiver_address)

        self.expect_get({context.swap_address: context.swap_info})

        self.expect_invalid_transaction()

    @test
    def test_swap_close_fail_not_approved(self):
        context = self.get_context()
        close_data = {
            "swap_id": context.swap_id,
            "secret_key": context.secret_key,
        }
        context.swap_info.is_initiator = True

        context.client.swap_close(get_swap_close_payload(**close_data), context.swap_info.receiver_address)

        self.expect_get({context.swap_address: context.swap_info})

        self.expect_invalid_transaction()

    # END TEST

    # TEST: APPROVE

    @test
    def test_swap_approve_success(self):
        context = self.get_context()
        approve_data = {
            "swap_id": context.swap_id,
        }

        context.client.swap_approve(get_swap_approve_payload(**approve_data))

        context.swap_info.is_initiator = True
        context.swap_info.state = AtomicSwapInfo.SECRET_LOCK_PROVIDED

        self.expect_get({context.swap_address: context.swap_info})

        context.swap_info.state = AtomicSwapInfo.APPROVED

        self.expect_set({context.swap_address: context.swap_info})

        self.expect_ok()

    @test
    def test_swap_approve_fail_not_initiator(self):
        context = self.get_context()
        approve_data = {
            "swap_id": context.swap_id,
        }

        context.client.swap_approve(get_swap_approve_payload(**approve_data))

        context.swap_info.is_initiator = False

        self.expect_get({context.swap_address: context.swap_info})

        self.expect_invalid_transaction()

    @test
    def test_swap_approve_fail_no_secret_lock(self):
        context = self.get_context()
        approve_data = {
            "swap_id": context.swap_id,
        }

        context.client.swap_approve(get_swap_approve_payload(**approve_data))

        context.swap_info.is_initiator = True
        context.swap_info.secret_lock = ""

        self.expect_get({context.swap_address: context.swap_info})

        self.expect_invalid_transaction()

    @test
    def test_swap_approve_fail_is_closed(self):
        context = self.get_context()
        approve_data = {
            "swap_id": context.swap_id,
        }

        context.client.swap_approve(get_swap_approve_payload(**approve_data))

        context.swap_info.state = AtomicSwapInfo.EXPIRED

        self.expect_get({context.swap_address: context.swap_info})

        self.expect_invalid_transaction()
    #
    # # END TEST
    #
    # # TEST: EXPIRE
    #
    @test
    def test_swap_expire_success_initiator(self):
        context = self.get_context()
        expire_data = {
            "swap_id": context.swap_id,
        }

        context.client.swap_expire(get_swap_expire_payload(**expire_data))

        context.swap_info.created_at = int((datetime.datetime.utcnow() - datetime.timedelta(days=1, minutes=1)).timestamp())
        context.swap_info.is_initiator = True

        self.expect_get({context.swap_address: context.swap_info})

        updated_state = self.transfer(ZERO_ADDRESS, context.swap_info.amount, self.account_address1, 0, context.swap_info.amount)

        context.swap_info.state = AtomicSwapInfo.EXPIRED

        self.expect_set({
            **{context.swap_address: context.swap_info},
            **updated_state
        })

        self.expect_ok()

    @test
    def test_swap_expire_success_non_initiator(self):
        context = self.get_context()
        expire_data = {
            "swap_id": context.swap_id,
        }

        context.client.swap_expire(get_swap_expire_payload(**expire_data))

        context.swap_info.created_at = int(
            (datetime.datetime.utcnow() - datetime.timedelta(days=2, minutes=1)).timestamp())
        context.swap_info.is_initiator = False

        self.expect_get({context.swap_address: context.swap_info})

        updated_state = self.transfer(ZERO_ADDRESS, context.swap_info.amount, self.account_address1, 0,
                                      context.swap_info.amount)

        context.swap_info.state = AtomicSwapInfo.EXPIRED

        self.expect_set({
            **{context.swap_address: context.swap_info},
            **updated_state
        })

        self.expect_ok()

    @test
    def test_swap_expire_fail_wrong_signer(self):
        context = self.get_context()
        expire_data = {
            "swap_id": context.swap_id,
        }

        context.client.set_signer(self.account_signer2)
        context.client.swap_expire(get_swap_expire_payload(**expire_data))

        self.expect_get({context.swap_address: context.swap_info})

        self.expect_invalid_transaction()

    @test
    def test_swap_expire_fail_early_non_initiator(self):
        context = self.get_context()
        expire_data = {
            "swap_id": context.swap_id,
        }

        context.client.swap_expire(get_swap_expire_payload(**expire_data))

        context.swap_info.created_at = int(
            (datetime.datetime.utcnow() - datetime.timedelta(days=1, minutes=1)).timestamp())
        context.swap_info.is_initiator = False

        self.expect_get({context.swap_address: context.swap_info})

        self.expect_invalid_transaction()

    @test
    def test_swap_expire_fail_early_initiator(self):
        context = self.get_context()
        expire_data = {
            "swap_id": context.swap_id,
        }

        context.client.swap_expire(get_swap_expire_payload(**expire_data))

        context.swap_info.created_at = int(
            (datetime.datetime.utcnow() - datetime.timedelta(minutes=1)).timestamp())
        context.swap_info.is_initiator = True

        self.expect_get({context.swap_address: context.swap_info})

        self.expect_invalid_transaction()

    # END TEST

    # TEST: SET-LOCK

    @test
    def test_swap_set_lock_success(self):
        context = self.get_context()
        set_secert_lock_data = {
            "swap_id": context.swap_id,
            "secret_lock": context.secret_lock,
        }

        context.client.swap_set_secret_lock(get_swap_set_secret_lock_payload(**set_secert_lock_data))

        context.swap_info.secret_lock = ""

        self.expect_get({context.swap_address: context.swap_info})

        context.swap_info.secret_lock = context.secret_lock
        context.swap_info.state = AtomicSwapInfo.SECRET_LOCK_PROVIDED

        self.expect_set({context.swap_address: context.swap_info})

        self.expect_ok()

    @test
    def test_swap_set_lock_fail_already_set(self):
        context = self.get_context()
        set_secert_lock_data = {
            "swap_id": context.swap_id,
            "secret_lock": context.secret_lock,
        }

        context.client.swap_set_secret_lock(get_swap_set_secret_lock_payload(**set_secert_lock_data))

        context.swap_info.secret_lock = context.secret_lock

        self.expect_get({context.swap_address: context.swap_info})
        self.expect_invalid_transaction()

    # END TEST<|MERGE_RESOLUTION|>--- conflicted
+++ resolved
@@ -177,13 +177,9 @@
         updated_state = self.transfer(ZERO_ADDRESS, context.AMOUNT, self.account_address2, 0, context.AMOUNT)
 
         swap_info = context.swap_info
-<<<<<<< HEAD
-        swap_info.is_closed = True
+
         swap_info.secret_key = context.secret_key
-=======
-
         context.swap_info.state = AtomicSwapInfo.CLOSED
->>>>>>> f2396723
 
         self.expect_set({
             **{context.swap_address: swap_info},
