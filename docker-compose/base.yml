--- conflicted
+++ resolved
@@ -69,21 +69,6 @@
       - ../config/remme-client-config.toml:/config/remme-client-config.toml
     entrypoint: python3 -m remme.tp --account --atomic-swap --pubkey
 
-<<<<<<< HEAD
-  remme-ws:
-    container_name: remme_ws
-    image: remme/remme-core:latest
-    network_mode: "service:validator"
-    depends_on:
-      - validator
-    volumes:
-      - user_keys:/root/.sawtooth/keys
-      - ../config/remme-client-config.toml:/config/remme-client-config.toml
-      - ../config/remme-rest-api.toml:/config/remme-rest-api.toml
-    entrypoint: python3 -m remme.ws --port=9080
-
-=======
->>>>>>> 420588a4
   remme-rest-api:
     container_name: remme_rest_api
     image: remme/remme-core:latest
