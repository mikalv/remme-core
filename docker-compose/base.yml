--- conflicted
+++ resolved
@@ -39,13 +39,7 @@
     container_name: remme_validator_rest_api
     image: hyperledger/sawtooth-rest-api:1.0.5
     network_mode: "service:validator"
-<<<<<<< HEAD
-    command: sawtooth-rest-api -v --connect tcp://127.0.0.1:4004 --bind 0.0.0.0:8008
-=======
-    depends_on:
-     - validator
     command: sawtooth-rest-api -v --connect tcp://127.0.0.1:4004 --bind 127.0.0.1:8008
->>>>>>> b3538006
 
   block-info-tp:
     container_name: remme_block_info_tp
@@ -75,17 +69,6 @@
       - ../config/remme-client-config.toml:/config/remme-client-config.toml
     entrypoint: python3 -m remme.tp --account --atomic-swap --pubkey
 
-<<<<<<< HEAD
-  remme-ws:
-    container_name: remme_ws
-    image: remme/remme-core:latest
-    network_mode: "service:validator"
-    volumes:
-      - ../config/remme-client-config.toml:/config/remme-client-config.toml
-    entrypoint: python3 -m remme.ws --port=9080
-
-=======
->>>>>>> b3538006
   remme-rest-api:
     container_name: remme_rest_api
     image: remme/remme-core:latest
